--- conflicted
+++ resolved
@@ -5,25 +5,15 @@
  */
 'use strict';
 
-<<<<<<< HEAD
 import childProcess from 'child_process';
 import fs from 'fs';
 import net from 'net';
-=======
-import * as childProcess from 'child_process';
-import * as fs from 'fs';
-import * as net from 'net';
-import * as chromeFinder from './chrome-finder';
-import {getRandomPort} from './random-port';
-import {DEFAULT_FLAGS} from './flags';
-import {makeTmpDir, defaults, delay, getPlatform, toWin32Path, InvalidUserDataDirectoryError, UnsupportedPlatformError, ChromeNotInstalledError} from './utils';
->>>>>>> ff91c18b
 import {ChildProcess} from 'child_process';
 import log from 'lighthouse-logger';
 import * as chromeFinder from './chrome-finder.js';
 import {getRandomPort} from './random-port.js';
 import {DEFAULT_FLAGS} from './flags.js';
-import {makeTmpDir, defaults, delay, getPlatform, toWinDirFormat, InvalidUserDataDirectoryError, UnsupportedPlatformError, ChromeNotInstalledError} from './utils.js';
+import {makeTmpDir, defaults, delay, getPlatform, toWin32Path, InvalidUserDataDirectoryError, UnsupportedPlatformError, ChromeNotInstalledError} from './utils.js';
 
 const spawn = childProcess.spawn;
 const execSync = childProcess.execSync;
